--- conflicted
+++ resolved
@@ -13,6 +13,8 @@
 
 
 ### HELPER FUNCTIONS
+capitalise_iops = {"acdom_443": "aCDOM_443", "acdom_675": "aCDOM_675", "anap_443": "aNAP_443", "anap_675": "aNAP_675",}
+
 def _find_rrs_columns(data: pd.DataFrame) -> list[str]:
     """
     Find all columns that contain the string "Rrs_" and return these in order.
@@ -55,9 +57,6 @@
         return iter([self.train_scenario, self.train_data, self.test_scenarios_and_data])
 
 
-<<<<<<< HEAD
-### READ GLORIA+ DATA
-=======
 ### INPUT / OUTPUT
 def read_insitu_full(folder: Path | str=c.insitu_data_path) -> pd.DataFrame:
     """
@@ -68,7 +67,6 @@
     return data
 
 
->>>>>>> 65f8e562
 rename_org = {"org_aph_443": "aph_443", "org_anap_443": "aNAP_443", "org_acdom_443": "aCDOM_443",
               "org_aph_675": "aph_675", "org_anap_675": "aNAP_675", "org_acdom_675": "aCDOM_675",}
 def read_insitu_data(folder: Path | str=c.insitu_data_path) -> tuple[DataScenario]:
@@ -105,9 +103,6 @@
 
 
 ### READ PRISMA MATCH-UP DATA (INCLUDING GLORIA+)
-capitalise_iops = {"acdom_443": "aCDOM_443", "acdom_675": "aCDOM_675", "anap_443": "aNAP_443", "anap_675": "aNAP_675",}
-<<<<<<< HEAD
-
 def _convert_excel_date(dates: pd.Series) -> pd.Series:
     """
     Convert Excel-format dates (e.g. 44351) to strings in PRISMA/CNR format (e.g. "04.06.2021").
@@ -117,7 +112,7 @@
     return strings
 
 
-def read_prisma_insitu(filename: Path | str=c.prisma_path/"case_1_insitu_vs_insitu"/"prisma_insitu.csv", *,
+def read_prisma_insitu(filename: Path | str=c.prisma_matchup_path/"case_1_insitu_vs_insitu"/"prisma_insitu.csv", *,
                        filter_invalid_dates=False) -> pd.DataFrame:
     """
     Read the PRISMA in situ match-up data.
@@ -133,10 +128,7 @@
     return data
 
 
-def read_prisma_data(folder: Path | str=c.prisma_path) -> tuple[DataScenario]:
-=======
 def read_prisma_matchups(folder: Path | str=c.prisma_matchup_path) -> tuple[DataScenario]:
->>>>>>> 65f8e562
     """
     Read the PRISMA match-up data from a given folder into a number of DataFrames.
     The output consists of DataScenario objects which can be iterated over.
