"""
Functions for reading and processing spatial (map) data.
"""
from functools import partial
from pathlib import Path
from typing import Iterable, Optional

import numpy as np
import xarray as xr

from matplotlib import pyplot as plt
from matplotlib.colors import LogNorm, Normalize
from cartopy.crs import PlateCarree
from cmcrameri.cm import batlow

from . import constants as c


### CONSTANTS
pattern_prisma_acolite = "PRISMA_*_converted_L2C.nc"
pattern_prisma_l2 = "PRISMA_*_L2W.nc"
projection = PlateCarree()


### DATA LOADING
def _load_general(filename: Path | str) -> xr.Dataset:
    """
    Load and pre-process NetCDF files.
    """
    # Data loading
    data = xr.open_dataset(filename)
    data = data.set_coords(["lon", "lat"])
    return data


<<<<<<< HEAD
def NDWI(data: xr.Dataset) -> xr.DataArray:
    green, nir = data["Rrs_559"], data["Rrs_860"]
    return (green - nir) / (green + nir)


def NDWI_threshold(data: xr.Dataset, *, threshold: float=0.) -> xr.DataArray:
    """
    Calculate NDWI and check if it is above a threshold (above -> water).
    """
    ndwi = NDWI(data)
    ndwi_over_threshold = (ndwi >= threshold)
    return ndwi_over_threshold


=======
>>>>>>> 1cb5db74
def select_prisma_columns(data: xr.Dataset, key: str="Rrs") -> xr.Dataset:
    # Select columns PNNs were trained on
    # Note that there are rounding differences between the data and pnn.constants -- we simply select on the min and max
    lmin, lmax = c.wavelengths_prisma[0], c.wavelengths_prisma[-1]
    def column_in_scope(column_name: str) -> bool:
        is_reflectance = (key in column_name)
        if is_reflectance:
            wavelength = float(column_name.split("_")[-1])
            in_range = (lmin <= wavelength <= lmax)
            return in_range
        else:
            return False

    cols = [col for col in data.keys() if column_in_scope(col)]
    data = data[cols]

    return data


def mask_water(data: xr.Dataset, *, key="l2_flags") -> xr.DataArray:
    """
    Using the L2 flags, generate a mask that is True for water pixels and False for land pixels.
    """
    water_mask = (data[key] == 0) | (data[key] == 8)
    return water_mask


def _load_l2c(filename: Path | str) -> xr.Dataset:
    """
    Load L2C processed data.
    """
    data = _load_general(filename)

    # Filter Rrs
    data_Rrs = select_prisma_columns(data, key="Rrs")

    # Add mask based on original data
    mask = mask_water(data)
    data_Rrs["water"] = mask

    return data_Rrs


def _load_acolite(filename: Path | str, *, mask_from_l2c=True) -> xr.Dataset:
    """
    Load ACOLITE-processed data and convert rho_w to R_rs.
    If `mask_from_l2c`, load the corresponding L2C file to obtain its water mask.
    """
    data = _load_general(filename)

    # Convert rho_w to R_rs
    data_Rrs = select_prisma_columns(data, key="rhos_l2c")
    data_Rrs = data_Rrs / np.pi
    renamer = {rhos: f"Rrs_{rhos[9:]}" for rhos in data_Rrs.keys()}
    data_Rrs = data_Rrs.rename(renamer)

    # Load mask if desired
    if mask_from_l2c:
        filename = Path(filename)
        filename_l2c = filename.with_stem(filename.stem.replace("_converted_L2C", "_L2W"))
        data_l2c = _load_l2c(filename_l2c)
        data_Rrs["water"] = data_l2c["water"]

    return data_Rrs


def load_prisma_map(filename: Path | str, acolite=False) -> xr.Dataset:
    """
    Load a PRISMA scene from a netCDF file.
    If `acolite`, use the ACOLITE file loader (including rho_s -> R_rs conversion), else the L2C one
    """
    load_data = _load_acolite if acolite else _load_l2c
    data_Rrs = load_data(filename)
    return data_Rrs


### MAPS <-> SPECTRA
def map_to_spectra(data: xr.Dataset, mask_land=True) -> tuple[np.ndarray, tuple[int]]:
    """
    Extract the spectrum from each pixel in an (x, y)-shaped image into an (x * y)-length array of spectra.
    Note that this loses information on variable names, coordinates, etc, so take care to keep this around elsewhere.
    If `mask_land`, remove rows that were masked in the data.
    """
    # Simple case: convert to map and get shape
    data_Rrs = select_prisma_columns(data)
    data_as_numpy = data_Rrs.to_array().values
    map_shape = data_as_numpy.shape
    data_as_numpy = data_as_numpy.reshape((map_shape[0], -1))
    data_as_numpy = data_as_numpy.T

    # Apply mask if desired
    if mask_land:
        mask_as_numpy = data["water"].values.ravel()
        data_as_numpy = data_as_numpy[mask_as_numpy]

    return data_as_numpy, map_shape


def _list_to_dataset_shape(data_list: np.ndarray, reference_scene: xr.Dataset, *, mask_land=True) -> np.ndarray:
    """
    Convert a list into a map corresponding to the dimensions of a given xarray Dataset.
    The first dimension of data_list is converted into 2D spatial dimensions.
    The list is first transposed so that other variables become indices in the result.
    If `mask_land`, apply the mask from `reference_scene` to the data.
    """
    n_variables = data_list.shape[1]
    new_shape = tuple(reference_scene.sizes.values())

    # Masked case: create an empty array simulating the original scene, then fill up the relevant pixels only
    if mask_land:
        # Setup
        full_length = np.prod(new_shape)
        data_list_full = np.tile(np.nan, (full_length, n_variables))
        mask_as_numpy = reference_scene["water"].values.ravel()

        # Assign values corresponding to mask
        data_list_full[mask_as_numpy] = data_list
        data_list = data_list_full

    # Reshape the data
    data_as_map = data_list.T.reshape(n_variables, *new_shape)

    return data_as_map


def spectra_to_map(data: np.ndarray, map_shape: tuple[int] | xr.Dataset, *, mask_land=True) -> np.ndarray | xr.Dataset:
    """
    Reshape a list of spectra back into a pre-defined map shape.
    If `map_shape` is an xarray Dataset, copy its georeferencing etc.
    If `mask_land`, apply the mask from `map_shape` to the data.
    """
    if isinstance(map_shape, xr.Dataset):
        data_as_map = _list_to_dataset_shape(data, map_shape, mask_land=mask_land)
        data_as_dict = {var: (map_shape.dims, arr) for var, arr in zip(map_shape.variables, data_as_map)}
        new_scene = xr.Dataset(data_as_dict, coords=map_shape.coords)
        data_as_map = new_scene

    elif isinstance(map_shape, tuple):
        data_as_map = data.T.reshape(map_shape)

    return data_as_map


def create_iop_map(iop_mean: np.ndarray, iop_variance: np.ndarray, reference_scene: xr.Dataset, *,
                   iop_labels: Optional[Iterable[c.Parameter]]=c.iops, mask_land=True) -> xr.Dataset:
    """
    Convert IOP estimates (mean and variance -> uncertainty) into an xarray Dataset like a provided scene.
    If `mask_land`, assume the means/variances only apply to masked pixels in the reference scene.
    """
    # Reshape to 2D
    iop_mean = _list_to_dataset_shape(iop_mean, reference_scene, mask_land=mask_land)
    iop_variance = _list_to_dataset_shape(iop_variance, reference_scene, mask_land=mask_land)

    # Calculate uncertainty
    iop_std = np.sqrt(iop_variance)
    iop_std_pct = iop_std / iop_mean * 100

    # Cast into xarray
    mean_dict = {f"{iop}": (reference_scene.dims, arr) for iop, arr in zip(iop_labels, iop_mean)}
    std_dict = {f"{iop}_std": (reference_scene.dims, arr) for iop, arr in zip(iop_labels, iop_std)}
    std_pct_dict = {f"{iop}_std_pct": (reference_scene.dims, arr) for iop, arr in zip(iop_labels, iop_std_pct)}
    combined_dict = mean_dict | std_dict | std_pct_dict
    iop_map = xr.Dataset(combined_dict, coords=reference_scene.coords)

    return iop_map


### OUTPUT
def save_iop_map(data: xr.Dataset, saveto: Path | str, **kwargs) -> None:
    """
    Save a Dataset to file.
    Thin wrapper to allow future functionality to be added.
    """
    data.to_netcdf(saveto, **kwargs)


### PLOTTING
_create_map_figure = partial(plt.subplots, subplot_kw={"projection": projection})

def plot_Rrs(data: xr.Dataset, *, col: str="Rrs_446", mask_land=True,
             title: Optional[str]=None, **kwargs) -> None:
    """
    Plot Rrs (default: 446 nm) for the given dataset.
    Mask land if desired.
    """
    # Create figure
    fig, ax = _create_map_figure(1, 1, figsize=(14, 6))

    # Plot
    if mask_land:
        data_to_plot = data.where(data["water"])[col]
    else:
        data_to_plot = data[col]
    data_to_plot.plot.pcolormesh(ax=ax, transform=projection, x="lon", y="lat", vmin=0, vmax=0.04, cmap=batlow)

    # Plot parameters
    ax.set_title(title)

    plt.show()
    plt.close()


def plot_IOP_single(data: xr.Dataset, iop=c.aph_443, *,
                    axs: Optional[Iterable[plt.Axes]]=None,
                    title: Optional[str]=None,
                    saveto: Optional[Path | str]=None, **kwargs) -> None:
    """
    For one IOP (default: aph at 443 nm), plot the mean prediction and % uncertainty.
    """
    # Create new figure if no axs are given
    newfig = (axs is None)
    if newfig:
        fig, axs = _create_map_figure(ncols=2, figsize=(14, 6), layout="constrained")

    # Setup
    norm_mean = LogNorm(vmin=1e-5, vmax=1e1)
    norm_std_pct = Normalize(vmin=c.total_unc_pct.vmin, vmax=c.total_unc_pct.vmax)

    # Plot data
    map_kwargs = {"transform": projection, "x": "lon", "y": "lat", "cmap": "cividis", "robust": True, "rasterized": True}
    data[iop].plot.pcolormesh(ax=axs[0], norm=norm_mean, **map_kwargs)
    data[f"{iop}_std_pct"].plot.pcolormesh(ax=axs[1], norm=norm_std_pct, **map_kwargs)

    # Plot parameters
    axs[0].set_title(f"{iop.label}: mean")
    axs[1].set_title(f"{iop.label}: uncertainty [%]")
    if newfig:
        fig.suptitle(title)

    if newfig:
        if saveto:
            plt.savefig(saveto)

        plt.show()
        plt.close()


def plot_IOP_all(data: xr.Dataset, *,
                 iops=c.iops,
                 title: Optional[str]=None,
                 saveto: Optional[Path | str]=None, **kwargs) -> None:
    """
    For all IOPs, plot the mean prediction and % uncertainty.
    """
    # Create figure
    nrows = len(iops)
    fig, axs = _create_map_figure(ncols=2, nrows=nrows, figsize=(14, 6*nrows), layout="constrained")

    # Plot individual rows
    for ax_row, iop in zip(axs, iops):
        plot_IOP_single(data, iop=iop, axs=ax_row)

    # Plot parameters
    fig.suptitle(title)

    if saveto:
        plt.savefig(saveto)

    plt.show()
    plt.close()

"""
import h5py

l1_path = os.path.join(r"C:\SwitchDrive\Papers\iop_ml\prisma_imagery",
                       r"PRS_L1_STD_OFFL_20220309101419_20220309101424_0001.he5")
l2_dir = r"C:\SwitchDrive\Papers\iop_ml\prisma_imagery\prisma_map_outputs"
l2_prod = "PRISMA_2022_03_09_10_14_19_L2W-bnn_dc-prisma_gen_l2_iops.nc"
l2w_dir = r"C:\SwitchDrive\Papers\iop_ml\prisma_imagery"
l2w_prod = "PRISMA_2022_03_09_10_14_19_L2W.nc"
output_dir = r"C:\github_repos\eawag\PRISMA"

# hdf5 for the L1 product
with h5py.File(l1_path, 'r') as f:
    vnir_cube = f['/HDFEOS/SWATHS/PRS_L1_HCO/Data Fields/VNIR_Cube'][:]

    # some RGB bands, can also pick other bands
    red = vnir_cube[:, 32, :]    # Band 33
    green = vnir_cube[:, 45, :]  # Band 46
    blue = vnir_cube[:, 61, :]   # Band 62

    # create normalize RGB composite
    rgb = np.dstack((red, green, blue))

    def normalize_band(band):
        p2, p98 = np.percentile(band, (2, 98))
        return np.clip((band - p2) / (p98 - p2), 0, 1)

    rgb_normalized = np.dstack([normalize_band(rgb[:,:,i]) for i in range(3)])
    rgb_normalized = np.rot90(rgb_normalized, k=-1)

# percentiles for both variables
p2_aph, p98_aph = np.percentile(masked_aph.compressed(), (2, 98))
p2_std, p98_std = np.percentile(masked_aph_std.compressed(), (2, 98))

# plot
fig, (ax1, ax2) = plt.subplots(1, 2, figsize=(20, 8))

viridis = plt.cm.magma
cividis = plt.cm.cividis
viridis.set_bad('none')
cividis.set_bad('none')

# left subplot - aph443
ax1.imshow(rgb_normalized)
im1 = ax1.imshow(masked_aph, vmin=p2_aph, vmax=p98_aph, cmap=viridis, alpha=0.8)
cbar1 = plt.colorbar(im1, ax=ax1, format='%.3f', label=r'a$_{ph}(443)$ [m$^{-1}$]', extend='both')
ticks1 = np.linspace(p2_aph, p98_aph, 6)
cbar1.set_ticks(ticks1)
ax1.set_title(r'PRISMA L2 a$_{ph}(443)$')
ax1.axis('off')

# right subplot - aph443 std percentage
ax2.imshow(rgb_normalized)
im2 = ax2.imshow(masked_aph_std, vmin=p2_std, vmax=p98_std, cmap=cividis, alpha=0.8)
cbar2 = plt.colorbar(im2, ax=ax2, format='%.1f', label=r'a$_{ph}(443)$ std [%]', extend='both')
ticks2 = np.linspace(p2_std, p98_std, 6)
cbar2.set_ticks(ticks2)
ax2.set_title(r'PRISMA L2 a$_{ph}(443)$ unc.')
ax2.axis('off')
"""<|MERGE_RESOLUTION|>--- conflicted
+++ resolved
@@ -33,23 +33,20 @@
     return data
 
 
-<<<<<<< HEAD
 def NDWI(data: xr.Dataset) -> xr.DataArray:
     green, nir = data["Rrs_559"], data["Rrs_860"]
     return (green - nir) / (green + nir)
 
 
-def NDWI_threshold(data: xr.Dataset, *, threshold: float=0.) -> xr.DataArray:
-    """
-    Calculate NDWI and check if it is above a threshold (above -> water).
+def mask_water(data: xr.Dataset, *, threshold: float=0.) -> xr.DataArray:
+    """
+    Calculate NDWI and check if it is above a threshold (above -> water) to generate a mask that is True for water pixels and False for land pixels.
     """
     ndwi = NDWI(data)
     ndwi_over_threshold = (ndwi >= threshold)
     return ndwi_over_threshold
 
 
-=======
->>>>>>> 1cb5db74
 def select_prisma_columns(data: xr.Dataset, key: str="Rrs") -> xr.Dataset:
     # Select columns PNNs were trained on
     # Note that there are rounding differences between the data and pnn.constants -- we simply select on the min and max
@@ -69,14 +66,6 @@
     return data
 
 
-def mask_water(data: xr.Dataset, *, key="l2_flags") -> xr.DataArray:
-    """
-    Using the L2 flags, generate a mask that is True for water pixels and False for land pixels.
-    """
-    water_mask = (data[key] == 0) | (data[key] == 8)
-    return water_mask
-
-
 def _load_l2c(filename: Path | str) -> xr.Dataset:
     """
     Load L2C processed data.
@@ -93,25 +82,23 @@
     return data_Rrs
 
 
-def _load_acolite(filename: Path | str, *, mask_from_l2c=True) -> xr.Dataset:
+def _load_acolite(filename: Path | str) -> xr.Dataset:
     """
     Load ACOLITE-processed data and convert rho_w to R_rs.
-    If `mask_from_l2c`, load the corresponding L2C file to obtain its water mask.
     """
     data = _load_general(filename)
 
     # Convert rho_w to R_rs
-    data_Rrs = select_prisma_columns(data, key="rhos_l2c")
+    renamer = {rhos: f"Rrs_{rhos[9:]}" for rhos in data.keys()}
+    data_Rrs = data.rename(renamer)
     data_Rrs = data_Rrs / np.pi
-    renamer = {rhos: f"Rrs_{rhos[9:]}" for rhos in data_Rrs.keys()}
-    data_Rrs = data_Rrs.rename(renamer)
-
-    # Load mask if desired
-    if mask_from_l2c:
-        filename = Path(filename)
-        filename_l2c = filename.with_stem(filename.stem.replace("_converted_L2C", "_L2W"))
-        data_l2c = _load_l2c(filename_l2c)
-        data_Rrs["water"] = data_l2c["water"]
+
+    # Add mask
+    mask = mask_water(data_Rrs)
+
+    # Filter Rrs
+    data_Rrs = select_prisma_columns(data_Rrs, key="Rrs")
+    data_Rrs["water"] = mask
 
     return data_Rrs
 
